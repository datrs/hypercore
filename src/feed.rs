--- conflicted
+++ resolved
@@ -6,7 +6,9 @@
 
 use crate::audit::Audit;
 use crate::bitfield::Bitfield;
-use crate::crypto::{generate_keypair, sign, verify, Hash, Merkle, PublicKey, SecretKey, Signature};
+use crate::crypto::{
+    generate_keypair, sign, verify, Hash, Merkle, PublicKey, SecretKey, Signature,
+};
 use crate::proof::Proof;
 use anyhow::{bail, ensure, Result};
 use flat_tree as flat;
@@ -57,35 +59,19 @@
 where
     T: RandomAccess<Error = Box<dyn std::error::Error + Send + Sync>> + Debug,
 {
-<<<<<<< HEAD
     /// Merkle tree instance.
     pub(crate) merkle: Merkle,
     pub(crate) public_key: PublicKey,
     pub(crate) secret_key: Option<SecretKey>,
     pub(crate) storage: Storage<T>,
-    /// Total length of data stored.
+    /// Total length of raw data stored in bytes.
     pub(crate) byte_length: u64,
-    /// TODO: description. Length of... roots?
+    /// Total number of entries stored in the `Feed`
     pub(crate) length: u64,
     /// Bitfield to keep track of which data we own.
     pub(crate) bitfield: Bitfield,
     pub(crate) tree: TreeIndex,
     pub(crate) peers: Vec<Peer>,
-=======
-  /// Merkle tree instance.
-  pub(crate) merkle: Merkle,
-  pub(crate) public_key: PublicKey,
-  pub(crate) secret_key: Option<SecretKey>,
-  pub(crate) storage: Storage<T>,
-  /// Total length of raw data stored in bytes.
-  pub(crate) byte_length: usize,
-  /// Total number of entries stored in the `Feed`
-  pub(crate) length: usize,
-  /// Bitfield to keep track of which data we own.
-  pub(crate) bitfield: Bitfield,
-  pub(crate) tree: TreeIndex,
-  pub(crate) peers: Vec<Peer>,
->>>>>>> f5446a58
 }
 
 impl<T> Feed<T>
@@ -118,13 +104,12 @@
         }
     }
 
-<<<<<<< HEAD
-    /// Starts a `FeedBuilder` with the provided `Keypair` and `Storage`.
+    /// Starts a `FeedBuilder` with the provided `PublicKey` and `Storage`.
     pub fn builder(public_key: PublicKey, storage: Storage<T>) -> FeedBuilder<T> {
         FeedBuilder::new(public_key, storage)
     }
 
-    /// Get the amount of entries in the feed.
+    /// Get the number of entries in the feed.
     #[inline]
     pub fn len(&self) -> u64 {
         self.length
@@ -142,7 +127,14 @@
         self.byte_length
     }
 
-    /// Append data into the log.
+    /// Append data into the log. ///
+    /// `append` will return an Err if this feed was not initalized with a [SecretKey].
+    ///
+    /// It inserts the inputed data, it's signature, and a new [Merkle] node into [Storage].
+    ///
+    /// [SecretKey]: ed25519_dalek::SecretKey
+    /// [Merkle]: crate::crypto::Merkle
+    /// [Storage]: crate::storage::Storage
     #[inline]
     pub async fn append(&mut self, data: &[u8]) -> Result<()> {
         let key = match &self.secret_key {
@@ -150,12 +142,10 @@
             None => bail!("no secret key, cannot append."),
         };
         self.merkle.next(data);
-        let mut offset = 0;
 
         self.storage
-            .write_data(self.byte_length + offset, &data)
+            .write_data(self.byte_length as u64, &data)
             .await?;
-        offset += data.len() as u64;
 
         let hash = Hash::from_roots(self.merkle.roots());
         let index = self.length;
@@ -165,295 +155,12 @@
 
         for node in self.merkle.nodes() {
             self.storage.put_node(node).await?;
-=======
-        Ok(
-          builder
-            .secret_key(partial_keypair.secret.unwrap())
-            .build()?,
-        )
-      }
-      None => {
-        // we have no keys, generate a pair and save them to the storage
-        let keypair = generate_keypair();
-        storage.write_public_key(&keypair.public)?;
-        storage.write_secret_key(&keypair.secret)?;
-
-        Ok(
-          FeedBuilder::new(keypair.public, storage)
-            .secret_key(keypair.secret)
-            .build()?,
-        )
-      }
-    }
-  }
-
-  /// Starts a `FeedBuilder` with the provided `PublicKey` and `Storage`.
-  pub fn builder(public_key: PublicKey, storage: Storage<T>) -> FeedBuilder<T> {
-    FeedBuilder::new(public_key, storage)
-  }
-
-  /// Get the number of entries in the feed.
-  #[inline]
-  pub fn len(&self) -> usize {
-    self.length
-  }
-
-  /// Check if the length is 0.
-  #[inline]
-  pub fn is_empty(&self) -> bool {
-    self.len() == 0
-  }
-
-  /// Get the total amount of bytes stored in the feed.
-  #[inline]
-  pub fn byte_len(&self) -> usize {
-    self.byte_length
-  }
-
-  /// Append data into the log.
-  ///
-  /// `append` will return an Err if this feed was not initalized with a [SecretKey].
-  ///
-  /// It inserts the inputed data, it's signature, and a new [Merkle] node into [Storage].
-  ///
-  /// [SecretKey]: ed25519_dalek::SecretKey
-  /// [Merkle]: crate::crypto::Merkle
-  /// [Storage]: crate::storage::Storage
-  #[inline]
-  pub fn append(&mut self, data: &[u8]) -> Result<()> {
-    let key = match &self.secret_key {
-      Some(key) => key,
-      None => bail!("no secret key, cannot append."),
-    };
-
-    self.merkle.next(data);
-
-    self.storage.write_data(self.byte_length, &data)?;
-
-    let hash = Hash::from_roots(self.merkle.roots());
-    let index = self.length;
-    let signature = sign(&self.public_key, key, hash.as_bytes());
-    self.storage.put_signature(index, signature)?;
-
-    for node in self.merkle.nodes() {
-      self.storage.put_node(node)?;
-    }
-
-    self.byte_length += data.len();
-
-    self.bitfield.set(self.length, true);
-    self.tree.set(tree_index(self.length));
-    self.length += 1;
-
-    Ok(())
-  }
-
-  /// Get the block of data at the tip of the feed. This will be the most
-  /// recently appended block.
-  #[inline]
-  pub fn head(&mut self) -> Result<Option<Vec<u8>>> {
-    match self.len() {
-      0 => Ok(None),
-      len => self.get(len - 1),
-    }
-  }
-
-  /// Return `true` if a data block is available locally.
-  #[inline]
-  pub fn has(&mut self, index: usize) -> bool {
-    self.bitfield.get(index)
-  }
-
-  /// Return `true` if all data blocks within a range are available locally.
-  #[inline]
-  pub fn has_all(&mut self, range: ::std::ops::Range<usize>) -> bool {
-    let total = range.len();
-    total == self.bitfield.total_with_range(range) as usize
-  }
-
-  /// Get the total amount of chunks downloaded.
-  #[inline]
-  pub fn downloaded(&mut self, range: ::std::ops::Range<usize>) -> u8 {
-    self.bitfield.total_with_range(range)
-  }
-
-  /// Retrieve data from the log.
-  #[inline]
-  pub fn get(&mut self, index: usize) -> Result<Option<Vec<u8>>> {
-    if !self.bitfield.get(index) {
-      // NOTE: Do (network) lookup here once we have network code.
-      return Ok(None);
-    }
-    Ok(Some(self.storage.get_data(index)?))
-  }
-
-  /// Return the Nodes which prove the correctness for the Node at index.
-  #[inline]
-  pub fn proof(&mut self, index: usize, include_hash: bool) -> Result<Proof> {
-    self.proof_with_digest(index, 0, include_hash)
-  }
-
-  /// Return the Nodes which prove the correctness for the Node at index with a
-  /// digest.
-  pub fn proof_with_digest(
-    &mut self,
-    index: usize,
-    digest: usize,
-    include_hash: bool,
-  ) -> Result<Proof> {
-    let mut remote_tree = TreeIndex::default();
-    let mut nodes = vec![];
-
-    let proof = self.tree.proof_with_digest(
-      tree_index(index),
-      digest,
-      include_hash,
-      &mut nodes,
-      &mut remote_tree,
-    );
-
-    let proof = match proof {
-      Some(proof) => proof,
-      None => bail!("No proof available for index {}", index),
-    };
-
-    let tmp_num = proof.verified_by() / 2;
-    let (sig_index, has_underflow) = tmp_num.overflowing_sub(1);
-    let signature = if has_underflow {
-      None
-    } else {
-      match self.storage.get_signature(sig_index) {
-        Ok(sig) => Some(sig),
-        Err(_) => None,
-      }
-    };
-
-    let mut nodes = Vec::with_capacity(proof.nodes().len());
-    for index in proof.nodes() {
-      let node = self.storage.get_node(*index)?;
-      nodes.push(node);
-    }
-
-    Ok(Proof {
-      nodes,
-      signature,
-      index,
-    })
-  }
-
-  /// Compute the digest for the index.
-  pub fn digest(&mut self, index: usize) -> usize {
-    self.tree.digest(tree_index(index))
-  }
-
-  /// Insert data into the tree at `index`. Verifies the `proof` when inserting
-  /// to make sure data is correct. Useful when replicating data from a remote
-  /// host.
-  pub fn put(
-    &mut self,
-    index: usize,
-    data: Option<&[u8]>,
-    mut proof: Proof,
-  ) -> Result<()> {
-    let mut next = tree_index(index);
-    let mut trusted: Option<usize> = None;
-    let mut missing = vec![];
-
-    let mut i = match data {
-      Some(_) => 0,
-      None => 1,
-    };
-
-    loop {
-      if self.tree.get(next) {
-        trusted = Some(next);
-        break;
-      }
-      let sibling = flat::sibling(next);
-      next = flat::parent(next);
-      if i < proof.nodes.len() && proof.nodes[i].index == sibling {
-        i += 1;
-        continue;
-      }
-      if !self.tree.get(sibling) {
-        break;
-      }
-      missing.push(sibling);
-    }
-
-    if trusted.is_none() && self.tree.get(next) {
-      trusted = Some(next);
-    }
-
-    let mut missing_nodes = vec![];
-    for index in missing {
-      let node = self.storage.get_node(index)?;
-      missing_nodes.push(node);
-    }
-
-    let mut trusted_node = None;
-    if let Some(index) = trusted {
-      let node = self.storage.get_node(index)?;
-      trusted_node = Some(node);
-    }
-
-    let mut visited = vec![];
-    let mut top = match data {
-      Some(data) => Node::new(
-        tree_index(index),
-        Hash::from_leaf(&data).as_bytes().to_owned(),
-        data.len(),
-      ),
-      None => proof.nodes.remove(0),
-    };
-
-    // check if we already have the hash for this node
-    if verify_node(&trusted_node, &top) {
-      self.write(index, data, &visited, None)?;
-      return Ok(());
-    }
-
-    // keep hashing with siblings until we reach the end or trusted node
-    loop {
-      let node;
-      let next = flat::sibling(top.index);
-
-      if !proof.nodes.is_empty() && proof.nodes[0].index == next {
-        node = proof.nodes.remove(0);
-        visited.push(node.clone());
-      } else if !missing_nodes.is_empty() && missing_nodes[0].index == next {
-        node = missing_nodes.remove(0);
-      } else {
-        // TODO: panics here
-        let nodes = self.verify_roots(&top, &mut proof)?;
-        visited.extend_from_slice(&nodes);
-        self.write(index, data, &visited, proof.signature)?;
-        return Ok(());
-      }
-
-      visited.push(top.clone());
-      let hash = Hash::from_hashes(&top, &node);
-      let len = top.len() + node.len();
-      top = Node::new(flat::parent(top.index), hash.as_bytes().into(), len);
-
-      if verify_node(&trusted_node, &top) {
-        self.write(index, data, &visited, None)?;
-        return Ok(());
-      }
-    }
-
-    fn verify_node(trusted: &Option<Node>, node: &Node) -> bool {
-      match trusted {
-        None => false,
-        Some(trusted) => {
-          trusted.index == node.index && trusted.hash == node.hash
->>>>>>> f5446a58
-        }
-
-        self.byte_length += offset;
-
-        self.bitfield.set(self.length, true);
-        self.tree.set(tree_index(self.length));
+        }
+
+        self.byte_length += data.len() as u64;
+
+        self.bitfield.set(index, true);
+        self.tree.set(tree_index(index));
         self.length += 1;
 
         Ok(())
