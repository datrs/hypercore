--- conflicted
+++ resolved
@@ -3,12 +3,8 @@
 mod common;
 
 use common::create_feed;
-<<<<<<< HEAD
 use hypercore::{generate_keypair, Feed, NodeTrait, PublicKey, SecretKey, Storage};
 use random_access_storage::RandomAccess;
-=======
-use hypercore::{generate_keypair, Feed, NodeTrait, Proof, PublicKey, SecretKey, Storage};
->>>>>>> b2021e80
 use std::env::temp_dir;
 use std::fmt::Debug;
 use std::fs;
@@ -137,7 +133,7 @@
         .build()
         .unwrap();
 
-    for _ in 0..10 {
+    for _ in 0..10u8 {
         a.append(b"foo").await.unwrap();
     }
 
@@ -150,54 +146,48 @@
     b.put(4, None, proof).await.unwrap();
 }
 
-<<<<<<< HEAD
-#[async_std::test]
-async fn create_with_storage() {
-    let storage = Storage::new_memory().await.unwrap();
-=======
-#[test]
+#[async_std::test]
 /// Put data from one feed into another, while veryfing hashes.
 /// I.e. manual replication between two feeds.
-fn put_with_data() {
+async fn put_with_data() {
     // Create a writable feed.
-    let mut a = create_feed(50).unwrap();
+    let mut a = create_feed(50).await.unwrap();
 
     // Create a second feed with the first feed's key.
     let (public, secret) = copy_keys(&a);
-    let storage = Storage::new_memory().unwrap();
+    let storage = Storage::new_memory().await.unwrap();
     let mut b = Feed::builder(public, storage)
         .secret_key(secret)
         .build()
         .unwrap();
 
     // Append 4 blocks of data to the writable feed.
-    a.append(b"hi").unwrap();
-    a.append(b"ola").unwrap();
-    a.append(b"ahoj").unwrap();
-    a.append(b"salut").unwrap();
+    a.append(b"hi").await.unwrap();
+    a.append(b"ola").await.unwrap();
+    a.append(b"ahoj").await.unwrap();
+    a.append(b"salut").await.unwrap();
 
     for i in 0..4 {
         // Generate a proof for the index.
         // The `include_hash` argument has to be set to false.
-        let a_proof = a.proof(i, false).unwrap();
+        let a_proof = a.proof(i, false).await.unwrap();
         // Get the data for the index.
-        let a_data = a.get(i).unwrap();
+        let a_data = a.get(i).await.unwrap();
 
         // Put the data into the other hypercore.
-        b.put(i, a_data.as_deref(), a_proof.clone()).unwrap();
+        b.put(i, a_data.as_deref(), a_proof.clone()).await.unwrap();
 
         // Load the data we've put.
-        let b_data = b.get(i).unwrap();
+        let b_data = b.get(i).await.unwrap();
 
         // Assert the data was put correctly.
         assert!(a_data == b_data, "Data correct");
     }
 }
 
-#[test]
-fn create_with_storage() {
-    let storage = Storage::new_memory().unwrap();
->>>>>>> b2021e80
+#[async_std::test]
+async fn create_with_storage() {
+    let storage = Storage::new_memory().await.unwrap();
     assert!(
         Feed::with_storage(storage).await.is_ok(),
         "Could not create a feed with a storage."
